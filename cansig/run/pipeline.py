"""The main pipeline.

Takes as input the data and multi-run specification, and then processes the data according
to all models specified.
In the end, produces summary.
"""
import argparse
import logging
import pathlib
from typing import Iterable, List, Optional, Literal, Union  # pytype: disable=not-supported-yet

import cansig.cluster.api as cluster
import cansig.filesys as fs
import cansig.gsea as gsea
import cansig.metaanalysis.repr_directory as repdir
import cansig.plotting.plotting as plotting
import cansig.models.api as models
import cansig.models.scvi as _scvi
import cansig.multirun as mr

import cansig.run.integration as integration
import cansig.run.postprocessing as postprocessing
import cansig.run.heatmap as run_heatmap

_TESTTYPE = Literal["mwu", "ttest"]
_CORRTYPE = Literal["pearson", "spearman"]

logger = logging.getLogger(__name__)


def create_parser() -> argparse.ArgumentParser:
    parser = argparse.ArgumentParser()
    parser.add_argument("data", type=pathlib.Path, help="HDF5 file containing the dataset.")
    parser.add_argument("--batch", type=str, help="Name of the column with batch (or sample) index.")
    parser.add_argument(
        "--continuous-covariates",
        nargs="+",
        default=None,
        help="Names of the columns representing additional continuous covariates.",
    )
    parser.add_argument(
        "--gene-sets",
        type=str,
        default="MSigDB_Hallmark_2020",
        help="Gene sets database to be used. Alternatively, the path to a GMT file.",
    )
    parser.add_argument(
        "--model",
        type=str,
        default="scvi",
        choices=["scvi", "cansig"],
        help="Which models is used for dataset integration.",
    )
    parser.add_argument(
        "--dgex-method",
        type=str,
        default="t-test",
        choices=["logreg", "t-test", "wilcoxon", "t-test_overestim_var"],
        help="Method used to perform the differential gene expression analysis",
    )
    parser.add_argument(
        "--discrete-covariates",
        nargs="+",
        default=None,
        help="Names of the columns representing additional continuous covariates.",
    )
    parser.add_argument(
        "--model-runs",
        type=int,
        default=1,
        help="Number of data integration models to be trained per the specified latent dimension. "
        "Each model will be trained with a different random seed.",
    )
    parser.add_argument("--cluster-runs", type=int, default=1, help="Number of random seeds used for the clustering.")
    parser.add_argument(
        "--max-epochs",
        type=int,
        default=400,
        help="The maximum number of training epochs " "at the batch integration stage.",
    )
    parser.add_argument(
        "--dimensions", nargs="+", default=[4, 6], help="List with the number of latent dimensions to be used."
    )
    parser.add_argument(
        "--clusters", nargs="+", default=[3, 5, 10], help="List with the number of clusters to be used."
    )
    parser.add_argument(
        "--output",
        type=pathlib.Path,
        default=pathlib.Path("output") / fs.get_directory_name(),
        help="Output directory.",
    )
    parser.add_argument(
        "--save-intermediate",
        type=bool,
        default=True,
        help="Whether the intermediate results should be saved."
        "By default, the results are saved. Turning this off is discouraged, "
        "unless the system memory is very limited.",
    )

    parser.add_argument(
        "--dim-reduction",
        type=str,
        choices=["umap", "pca", "both"],
        help="The type of dimensionality reduction method used to plot the latent space",
        default="pca",
    )

    parser.add_argument(
        "--sigcols",
        nargs="+",
        help="a list containing the name of the columns containing the signatures to plot as scatter plot",
        default=None,
    )
    parser.add_argument(
        "--disable-plots",
        action="store_true",
        help="a flag used when the user does not want plotting done",
    )
    parser.add_argument(
        "--disable-signatures",
        action="store_true",
        help="a flag used when the user does not want the signatures to be saved",
    )
    parser.add_argument(
        "--n-genessig",
        type=int,
        help="number of genes to take into consideration as a signature to rescore \
             the cells according to de novo found signatures",
        default=200,
    )
    parser.add_argument(
        "--corrmethod",
        type=str,
        help="the correlation method used to correlated the de novo found signatures",
        choices=["pearson", "spearman"],
        default="pearson",
    )
    parser.add_argument(
        "--diffcnv",
        action="store_true",
        help="a flag used when the user wants to compute differential CNVs",
    )
    parser.add_argument(
        "--subclonalcnv",
        action="store_true",
        help="a flag used when the user wants to compute differential CNVs \
            on a subclonal basis rather than a per cell basis",
    )
    parser.add_argument(
        "--diffcnv-method",
        type=str,
        help="the method used to perform differential CNV analysis",
        choices=["mwu", "ttest"],
        default="mwu",
    )
    parser.add_argument(
        "--diffcnv-correction",
        action="store_true",
        help="whether to perform Benjamini Hochberg FDR correction on the differential CNV results",
    )
    parser.add_argument(
        "--cnvarray",
        type=pathlib.Path,
        help="if computing differential CNVs with user provided CNV array, the path to the .csv containing the CNV information. \
            IMPORTANT: using this flag will automatically disable running the differential CNV on the anndata object",
        default=None,
    )
    parser.add_argument(
        "--n-pathways",
        type=int,
        default=5,
        help="The number of most consistently found pathways to be plotted in the heatmap. Default: 5.",
    )
    parser.add_argument("--value-min", type=float, default=1.0, help="Lower value to plot on the heatmap. Default: 1.0")
    parser.add_argument("--value-max", type=float, default=3.0, help="Upper value to plot on the heatmap. Default: 3.0")
    parser.add_argument(
        "--pathway-sort-method",
        type=str,
        default="mean",
        choices=["median", "mean", "max", "count"],
        help="How the panels (pathways) should be sorted. Default: by highest mean NES across the runs.",
    )
<<<<<<< HEAD
    # CanSig Args
    parser.add_argument("--n-latent-batch-effect", type=int, default=5)
    parser.add_argument("--n-latent-cnv", type=int, default=10)

=======
>>>>>>> 359416cf
    return parser


def validate_args(args) -> None:
    if not args.save_intermediate:
        raise NotImplementedError


def generate_model_configs(args) -> List[Union[models.SCVIConfig, models.CanSigConfig]]:
    lst = []
    for seed in range(args.model_runs):
        for dim in args.dimensions:
            if args.model == "scvi":
                config = models.SCVIConfig(
                    batch=args.batch,
                    n_latent=dim,
                    random_seed=seed,
                    train=_scvi.TrainConfig(max_epochs=args.max_epochs),
                    continuous_covariates=args.continuous_covariates,
                    discrete_covariates=args.discrete_covariates,
                )
            elif args.model == "cansig":
                config = models.CanSigConfig(
                    batch=args.batch,
                    n_latent=dim,
                    n_latent_batch_effect=args.n_latent_batch_effect,
                    n_latent_cnv=args.n_latent_cnv,
                    random_seed=seed,
                    train=_scvi.TrainConfig(max_epochs=args.max_epochs),
                    continuous_covariates=args.continuous_covariates,
                    discrete_covariates=args.discrete_covariates,
                )
            else:
                raise NotImplementedError(f"Model {args.model} not implemented.")
            lst.append(config)

    return lst


def generate_gsea_config(args) -> gsea.GeneExpressionConfig:
    return gsea.GeneExpressionConfig(
        gene_sets=args.gene_sets,
        method=args.dgex_method,
    )


def generate_plotting_config(args) -> plotting.ScatterPlotConfig:
    return plotting.ScatterPlotConfig(
        dim_reduction=args.dim_reduction,
        signature_columns=args.sigcols,
        batch_column=args.batch,
    )


def generate_clustering_configs(args) -> List[cluster.LeidenNClusterConfig]:
    lst = []

    for seed in range(args.cluster_runs):
        for n_cluster in args.clusters:
            config = cluster.LeidenNClusterConfig(
                random_state=seed,
                clusters=n_cluster,
            )
            lst.append(config)
    return lst


def single_integration_run(
    data_path: pathlib.Path,
    integration_config: models.SCVIConfig,
    clustering_configs: Iterable[cluster.LeidenNClusterConfig],
    gsea_config: gsea.GeneExpressionConfig,
    multirun_dir: mr.MultirunDirectory,
    plotting_config: plotting.ScatterPlotConfig,
    batch: str,
    plot: bool,
    savesig: bool,
    n_genes_sig: int,
    corr_method: _CORRTYPE,
    diffcnv: bool,
    subclonalcnv: bool,
    diffcnv_method: _TESTTYPE,
    diffcnv_correction: bool,
    cnvarray_path: Optional[pathlib.Path],
) -> None:
    # First, we run the integration step
    integration_dir = multirun_dir.integration_directories / fs.get_directory_name()

    integration.integrate(data_path=data_path, config=integration_config, output=integration_dir)

    # If the integration output is corrupted, there is no point in running clustering
    if not fs.IntegrationDir(integration_dir).valid():
        raise ValueError(f"Integration directory {integration_dir} is corrupted.")

    # Then, we run postprocessing for each clustering separately
    for cluster_config in clustering_configs:
        try:
            postprocessing.postprocess(
                data_path=data_path,
                cluster_config=cluster_config,
                gsea_config=gsea_config,
                latents_dir=integration_dir,
                output_dir=multirun_dir.postprocessing_directories / fs.get_directory_name(),
                batch=batch,
                plotting_config=plotting_config,
                plot=plot,
                savesig=savesig,
                n_genes_sig=n_genes_sig,
                corr_method=corr_method,
                diffcnv=diffcnv,
                subclonalcnv=subclonalcnv,
                diffcnv_method=diffcnv_method,
                diffcnv_correction=diffcnv_correction,
                cnvarray_path=cnvarray_path,
            )
        except Exception as e:
            print(f"Caught exception {type(e)}: {e}.")


def main() -> None:
    # Read the CLI arguments
    parser = create_parser()
    args = parser.parse_args()
    validate_args(args)

    # Create a new directory, storing all the generated results
    multirun_dir = mr.MultirunDirectory(path=args.output, create=True)

    # Now for each integration algorithm, we run all specified clusterings.
    # We catch the errors at this stage
    for model_config in generate_model_configs(args):
        try:
            single_integration_run(
                data_path=args.data,
                integration_config=model_config,
                clustering_configs=generate_clustering_configs(args),
                gsea_config=generate_gsea_config(args),
                multirun_dir=multirun_dir,
                plotting_config=generate_plotting_config(args),
                batch=args.batch,
                plot=(not args.disable_plots),
                savesig=(not args.disable_signatures),
                n_genes_sig=args.n_genessig,
                corr_method=args.corrmethod,
                diffcnv=args.diffcnv,
                subclonalcnv=args.subclonalcnv,
                diffcnv_method=args.diffcnv_method,
                diffcnv_correction=args.diffcnv_correction,
                cnvarray_path=args.cnvarray,
            )
        except Exception as e:
            print(f"Caught exception {type(e)}: {e}.")

    # We have all the data generated, but perhaps some of these are corrupted.
    # Let's filter out these which look valid.
    directories = mr.get_valid_dirs(multirun_dir)

    # Now we run the metaanalysis (first generate the heatmap).

    fig = run_heatmap.generate_heatmap(
        directories,
        n_pathways=args.n_pathways,
        method=args.pathway_sort_method,
        value_min=args.value_min,
        value_max=args.value_max,
    )
    fig.savefig(multirun_dir.path / "heatmap.pdf")

    # to find a representative directory, we first generate a list of HeatmapItems
    items = run_heatmap.generate_items(directories)
    chosen_directory = repdir.find_representative_run(
        items=items, directories=directories, settings=repdir.ReprDirectoryConfig()
    )
    repdir.save_chosen_directory(
        chosen_directory=chosen_directory, filepath=multirun_dir.path / "representative-directory.txt"
    )


if __name__ == "__main__":
    main()<|MERGE_RESOLUTION|>--- conflicted
+++ resolved
@@ -182,13 +182,11 @@
         choices=["median", "mean", "max", "count"],
         help="How the panels (pathways) should be sorted. Default: by highest mean NES across the runs.",
     )
-<<<<<<< HEAD
+    
     # CanSig Args
     parser.add_argument("--n-latent-batch-effect", type=int, default=5)
     parser.add_argument("--n-latent-cnv", type=int, default=10)
 
-=======
->>>>>>> 359416cf
     return parser
 
 
