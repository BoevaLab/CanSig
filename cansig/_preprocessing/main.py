--- conflicted
+++ resolved
@@ -95,11 +95,7 @@
         if check_min_malignant_cells(
             adata,
             malignant_key=annotation_config.malignant_annotation,
-<<<<<<< HEAD
-            min_malignant_cells=1,
-=======
             min_malignant_cells=min_malignant_cells,
->>>>>>> 359416cf
             malignant_celltype=cell_status_config.malignant,
         ):
             continue
@@ -127,14 +123,10 @@
         cell_annotation.combine_annotations(adata)
 
         if check_min_malignant_cells(
-<<<<<<< HEAD
-            adata, annotation_config.malignant_combined, min_malignant_cells, cell_status_config.malignant
-=======
             adata,
             malignant_key=annotation_config.malignant_combined,
             min_malignant_cells=min_malignant_cells,
             malignant_celltype=cell_status_config.malignant,
->>>>>>> 359416cf
         ):
             continue
         subclonal.cluster(adata)
