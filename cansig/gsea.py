"""Gene expression analysis utilities."""
import pathlib
from typing import Iterable, Dict, List, Optional, Protocol, Union, Tuple
from typing import get_args  # pytype: disable=import-error
from typing import Literal  # pytype: disable=not-supported-yet

import anndata  # pytype: disable=import-error
import gseapy as gp  # pytype: disable=import-error
import numpy as np
import pandas as pd  # pytype: disable=import-error
import pydantic  # pytype: disable=import-error
import scanpy as sc  # pytype: disable=import-error
from scanpy.tools._rank_genes_groups import _Method  # pytype: disable=import-error

# This is kind of ugly because the defaults are not obvious but since it can be a path
# and path are string we can't really differentiate them.
_GENESETS = Union[str, pathlib.Path]
_CORRTYPE = Literal["pearson", "spearman"]


def genes_to_string(genes: List[str], sep: str = ";") -> str:
    """Joins a list of strings"""
    return sep.join(genes)


class GeneExpressionAnalysis:
    """Interface to perform the gene expression analysis for Step 2 of the pipeline.

    Performs first differential gene expression analysis and then GSEA.

    Args:
        cluster_name: name of the column in which to find the cluster labels
            in the AnnData object
        group_names: clusters to perform the analysis for, default is all,
            else iterable of valid names of the clusters
        method: name of the method to use for differential analysis,
            see "Bias, robustness and scalability in single-cell differential expression
            analysis" Soneson & Robinson for more info on the choice
        n_diff_genes: number of differentially expressed genes for every cluster
            to keep for further analysis
        gene_sets: gene set to perform the GSEA on. Can be a string if valid
            in the ENRICHR API.
            Otherwise, it can be a path to the .gmt file downloaded from the MSigDB site
        permutation_num: number of permutations computed in GSEA.
            Lower reduces the computational complexity,
            higher leads to more robust results.

    Note: if using default settings for gene_sets, you need to have internet connection to run GSEA!
    """

    def __init__(
        self,
        cluster_name: str = "cluster",
        group_names: Union[Iterable[str], Literal["all"]] = "all",
        method: _Method = "wilcoxon",
        n_diff_genes: Optional[int] = None,
        gene_sets: _GENESETS = "MSigDB_Hallmark_2020",
        permutation_num: int = 500,
    ) -> None:

        self.cluster_name = cluster_name
        self.group_names = group_names
        self.method = method
        self._check_method()
        self.n_diff_genes = n_diff_genes
        self.gene_sets = gene_sets
        self.permutation_num = permutation_num

    def _check_method(self) -> None:
        """Verifies that the method called is valid"""
        if self.method is not None:
            allowed = get_args(get_args(_Method)[0])
            if self.method not in allowed:
                raise ValueError(f"The method must be one of {allowed}.")

    def diff_gex(self, adata: anndata.AnnData) -> Dict[str, pd.DataFrame]:
        """Computes the differential gene expression between cluster groups

        Args:
            adata: AnnData object containing the clustering labels and gene counts in X

        Returns:
            gene_order: dictionary with cluster label as key and
                differential gene expression results as value, with genes
                ordered according to their z scores, and the p values and
                FDR corrected p values
        """

        if self.n_diff_genes is None:
            self.n_diff_genes = adata.shape[1]

        if self.n_diff_genes > adata.shape[1]:
            raise ValueError(f"n_diff_genes of {self.n_diff_genes} is greater" f"then the number of genes in adata.")

        adata_copy = adata.copy()
        sc.pp.normalize_total(adata_copy)
        sc.pp.log1p(adata_copy)

        sc.tl.rank_genes_groups(
            adata_copy,
            groupby=self.cluster_name,
            groups=self.group_names,
            method=self.method,
        )
        ranked_genes = adata_copy.uns["rank_genes_groups"]

        gene_order = {}
        for label in ranked_genes["names"].dtype.names:
            gene_order[label] = pd.DataFrame(
                np.array(
                    [
                        ranked_genes["scores"][label][: self.n_diff_genes],
                        ranked_genes["pvals"][label][: self.n_diff_genes],
                        ranked_genes["pvals_adj"][label][: self.n_diff_genes],
                    ]
                ).T,
                index=ranked_genes["names"][label][: self.n_diff_genes],
                columns=["zscores", "pvals", "qvals"],
            )

        return gene_order

    def perform_gsea(self, diff_genes: Dict[str, pd.DataFrame]) -> pd.DataFrame:
        """Performs the gene set enrichment analysis for every cluster group using pre-ranked
        differentially expressed genes.

        Args:
            adata: AnnData object containing the clustering labels and
            gene counts in X
            diff_genes: dictionary with cluster label as key and a
            pd.DataFrame containing the
            n_diff_genes most overexpressed genes ranked by z score
            in the corresponding cluster

        Returns:
            gsea_df: pd.DataFrame containing the result of GSEA
                on all clusters

        Note:
            the columns of gsea_df are the classical GSEA
            columns ie
                - 'es' (enrichment score),
                - 'nes' (normalized_layer enrichemnt score)
                - 'pval' (p value)
                - 'fdr' (FDR Benjamini Hochberg corrected p value)
                - 'geneset_size' (size of the geneset of the term)
                - 'matched_size' (size of the genes of the geneset
                found in those studied)
                - 'genes' (list of genes matched)
                - 'ledge_genes' (leading edge genes - see GSEA doc)
            Additionally we add the column
                - 'genes_for_scoring' (list of the genes that are
                    positively ranked in our
                    dataset and matched to the term that we will
                    use for scoring)
                - 'cluster' (the cluster for which these results were found)

        Note: if using default settings for gene_sets, you need to have internet connection!
        """
        gsea_dfs = []
        for label, gene_rank in diff_genes.items():

            print(f"GSEA for cluster {label}")
            gs_res = gp.prerank(
                rnk=gene_rank[["zscores"]],
                gene_sets=self.gene_sets,
                processes=4,
                permutation_num=self.permutation_num,  # reduce number for speed
                outdir=None,
                format="png",
                seed=6,
            )

            gsea_df = gs_res.res2d.sort_values(by="nes", ascending=False)
            # select only genes that are positively enriched
            pos_genes = gs_res.ranking[gs_res.ranking.sort_values() >= 0].index

            genes_for_scoring = []

            for i in range(gsea_df.shape[0]):
                # the genes selected for scoring are genes that are positively enriched
                # in the cluster and belong to the pathway
                genes = np.intersect1d(gsea_df.iloc[i].genes.split(";"), pos_genes)
                genes_scoring = genes_to_string(genes)
                genes_for_scoring.append(genes_scoring)

            genes_for_scoring = np.array(genes_for_scoring)
            gsea_df["genes_for_scoring"] = genes_for_scoring
            gsea_df["cluster"] = label
            gsea_dfs.append(gsea_df)

        return pd.concat(gsea_dfs)


class GeneExpressionConfig(pydantic.BaseModel):
    method: _Method = pydantic.Field(default="t-test")
    gene_sets: _GENESETS = pydantic.Field(default="MSigDB_Hallmark_2020")
    n_diff_genes: Optional[int] = pydantic.Field(default=None)
    permutation_num: int = pydantic.Field(default=100)


def gex_factory(cluster_name: str, config: GeneExpressionConfig) -> GeneExpressionAnalysis:
    return GeneExpressionAnalysis(
        cluster_name=cluster_name,
        group_names="all",
        method=config.method,
        n_diff_genes=config.n_diff_genes,
        gene_sets=config.gene_sets,
        permutation_num=config.permutation_num,
    )


def save_signatures(diff_genes: Dict[str, pd.DataFrame], res_dir: pathlib.Path) -> None:
    """Saves the signatures associated with each cluster as the differential expression
    analysis

    Args:
        diff_genes: a dict containing the results of the differential gene expression as computed
            in `diff_gex`
        res_dir: path to the directory in which to save the signatures

    Returns:
        None

    See Also:
        `diff_gex`, function used to perform the differential gene expression
    """
    for cluster in diff_genes:
        diff_genes[cluster].to_csv(res_dir / f"signature_cl{cluster}.csv")


def diff_genes_to_sig(
    diff_genes: Dict[str, pd.DataFrame],
    n_genes_sig: int,
) -> Dict[str, List]:
    """Transforms results from the differential gene expression analysis into a signature dictionnary.

    Args:
        diff_genes: a dict containing the results of the differential gene expression as computed
            in `diff_gex`
        n_genes_sig: the signature is defined as the top n_genes_sig most differentially expressed genes

    Returns:
        a dictionnary with signature name as key and a list of genes belonging to the signature as value
    """

    dict_signatures = {}
    for cluster in np.sort(list(diff_genes.keys())):

        sig = diff_genes[cluster]
        # select the genes for the signature, which must be overexpressed in the
        # cluster and within the n_genes_sig top differentially expressed
        sig = sig[sig.zscores > 0]
        sig = list(sig.iloc[:n_genes_sig].index)

        dict_signatures[f"signature_{cluster}"] = sig

    return dict_signatures


def score_signature(
    adata: anndata.AnnData,
    dict_signatures: Dict[str, List],
    cell_score_file: pathlib.Path = None,
    sig_correlation_file: pathlib.Path = None,
    corr_method: _CORRTYPE = "pearson",
    save_score: bool = True,
) -> pd.DataFrame:
    """Scores all cells present in the Anndata object using the uncovered de novo signatures.

    Args:
        adata: Anndata object inputted at the beginning of the pipeline
        dict_signatures: a dictionnary containing the signature name as key and a list of genes
        belonging to the signature as value
        cell_score_file: path to the file to save the cell scores
        sig_correlation_file: path to the file to save the correlation between signatures
        corr_method: can be either pearson or spearman, the method used to compute the correlation between
        the found signatures
        save_score: whether to save the cell scores and the correlation
    Returns:
        a dataframe containing the cells scored according to the signatures in dict_signatures

    See Also:
        `diff_gex`, function used to perform the differential gene expression
    """

    # first normalize and log1p to be able to score
    copy = adata.copy()
    sc.pp.normalize_total(copy, target_sum=10000)
    sc.pp.log1p(copy)

    for signature in dict_signatures:

        sc.tl.score_genes(copy, gene_list=dict_signatures[signature], score_name=signature)

    signature_df = copy.obs[list(dict_signatures.keys())]

    if save_score:
        # save the scores
        signature_df.to_csv(cell_score_file)

        # save the correlation between the scores
        signature_df.corr(method=corr_method).to_csv(sig_correlation_file)

<<<<<<< HEAD
    return signature_df
=======
    # save the correlation between the scores
    signature_df.corr(method=corr_method).to_csv(sig_correlation_file)


class IPathwayFormatter(Protocol):
    """Interface for formatters used to adjust pathway names."""

    def format(self, pathway: str) -> str:
        """Formats pathway name.

        Args:
            pathway: pathway name

        Returns:
             formatted pathway name
        """
        pass


class DefaultFormatter(IPathwayFormatter):
    """The default formatter, used to remove underscores
    and split long pathway names into multiple lines."""

    def format(self, pathway: str) -> str:
        return pathway.replace("_", " ").replace(" ", "\n")


class IGSEADataFrameSummarizer(Protocol):
    """Interface for dataframe summarizers:
    we run GSEA in the "one cluster against the rest"
    fashion.

    Hence, for every cluster we have a lot of pathways and every
    pathway may appear in different clusterings.

    We have something like multiple comparisons problem, so we need
    to summarize it, probably in a somewhat conservative manner.

    A summary is a list of pathways together with some "goodness" score to be visualised in the heatmap.
    """

    def summarize(self, df: pd.DataFrame) -> List[Tuple[str, float]]:
        """

        Args:
            df: our outputted GSEA dataframe

        Returns:
            list of tuples (pathway name, some numeric score)
        """


class MaxNESFDRSummarizer(IGSEADataFrameSummarizer):
    """This summarizer calculates the maximum NES and maximum FDR (q-value) across
    all clusterings.

    Then returns only the pathways with maximum FDR across all clusterings smaller than
    a given threshold and positive NES.

    The returned score is (maximum among all clusterings) NES.
    """

    def __init__(self, q_value_threshold: float = 5e-2) -> None:
        if q_value_threshold <= 0 or q_value_threshold > 1:
            raise ValueError("Allowed q-value must be in the (0, 1] interval.")
        self._q_val = q_value_threshold

    def summarize(self, df: pd.DataFrame) -> List[Tuple[str, float]]:
        new_df = df.groupby("Term").max()
        new_df = new_df[new_df["fdr"] < self._q_val]
        new_df = new_df[new_df["nes"] > 0]
        return list(new_df["nes"].items())
>>>>>>> eb2c71e3
<|MERGE_RESOLUTION|>--- conflicted
+++ resolved
@@ -302,11 +302,8 @@
         # save the correlation between the scores
         signature_df.corr(method=corr_method).to_csv(sig_correlation_file)
 
-<<<<<<< HEAD
+
     return signature_df
-=======
-    # save the correlation between the scores
-    signature_df.corr(method=corr_method).to_csv(sig_correlation_file)
 
 
 class IPathwayFormatter(Protocol):
@@ -376,5 +373,4 @@
         new_df = df.groupby("Term").max()
         new_df = new_df[new_df["fdr"] < self._q_val]
         new_df = new_df[new_df["nes"] > 0]
-        return list(new_df["nes"].items())
->>>>>>> eb2c71e3
+        return list(new_df["nes"].items())