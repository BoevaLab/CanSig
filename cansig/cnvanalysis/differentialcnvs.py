--- conflicted
+++ resolved
@@ -16,11 +16,6 @@
 _LOGGER = logging.getLogger(__name__)
 
 SUBCLONAL_MAJORITY = 0.5
-<<<<<<< HEAD
-=======
-
->>>>>>> f0db841e
-
 
 def discretize_cnv(data: anndata.AnnData, cnv_key: str = "X_cnv") -> pd.DataFrame:
     """This function discretizes the CNV values obtained.
@@ -48,60 +43,19 @@
 
 
 def get_subclonal_cnv(data: anndata.AnnData, cnv_key: str = "X_cnv", subclonal_key: str = "subclonal") -> pd.DataFrame:
-<<<<<<< HEAD
+
     """Homogeneizes the CNV on a subclonal level rather than on a cell level. The CNV call for a cell will
     be computed through a majority voting of the subclone it belongs to.
 
-    Arsg:
+    Args:
         data: anndata object with precomputed cluster labels and CNV calls
         cnv_key: key for the called CNV calls in the .obsm of data
         subclonal_key: key for the subclone ID called through infercnvpy during preprocessing
-=======
-
-    cnv_array = discretize_cnv(data=data, cnv_key="X_cnv")
-
-    pos_cnv_array = cnv_array[cnv_array >= 0].fillna(0)
-    neg_cnv_array = cnv_array[cnv_array <= 0].fillna(0)
-
-    sub_pos_cnv_array = pd.concat([pos_cnv_array, data.obs[subclonal_key]], axis=1)
-    sub_neg_cnv_array = pd.concat([neg_cnv_array, data.obs[subclonal_key]], axis=1)
-
-    mean_sub_pos = sub_pos_cnv_array.groupby(subclonal_key).mean()
-    mean_sub_pos[mean_sub_pos > SUBCLONAL_MAJORITY] = 1
-    mean_sub_pos = mean_sub_pos[mean_sub_pos > SUBCLONAL_MAJORITY].fillna(0)
-
-    mean_sub_neg = sub_neg_cnv_array.groupby(subclonal_key).mean()
-    mean_sub_neg[mean_sub_neg < -SUBCLONAL_MAJORITY] = -1
-    mean_sub_neg = mean_sub_neg[mean_sub_neg < -SUBCLONAL_MAJORITY].fillna(0)
-
-    mean_sub = mean_sub_pos + mean_sub_neg
-
-    subclonal_cnv_array = []
-    for subclone in data.obs.subclonal.unique():
-        subclonal_cells = data.obs[data.obs[subclonal_key] == subclone].index
-
-        subclonal_df = pd.concat([mean_sub.loc[subclone] for i in range(len(subclonal_cells))], axis=1)
-        subclonal_df.columns = subclonal_cells
-        subclonal_df = subclonal_df.T
-
-        subclonal_cnv_array.append(subclonal_df)
-    subclonal_cnv_array = pd.concat(subclonal_cnv_array)
-
-    return subclonal_cnv_array
-
-
-def get_cluster_labels(
-    data: anndata.AnnData, cluster_key: str = "new-cluster-column", batch_key: str = "batch"
-) -> pd.DataFrame:
-
-    return data.obs[[cluster_key, batch_key]]
->>>>>>> f0db841e
-
+        
     Returns:
         cnv array discretized and homogeneized to a subclone level
     """
 
-<<<<<<< HEAD
     # first discretize the CNVs
     cnv_array = discretize_cnv(data=data, cnv_key=cnv_key)
 
@@ -147,15 +101,7 @@
 
 def get_cluster_labels(
     data: anndata.AnnData, cluster_key: str = "new-cluster-column", batch_key: str = "batch"
-=======
-def get_diff_cnv(
-    cnv_array: pd.DataFrame,
-    cl_labels: pd.DataFrame,
-    diff_method: _TESTTYPE,
-    correction: bool = False,
-    cluster_key: str = "new-cluster-column",
-    batch_key: str = "batch",
->>>>>>> f0db841e
+
 ) -> pd.DataFrame:
     """Gets the cluster labels precomputed in the anndata object and batch key
 
@@ -220,7 +166,6 @@
     all_results = defaultdict(list)
     for cluster in sorted(cl_labels[cluster_key].unique()):
         _LOGGER.info(f"Starting differential CNV analysis for cluster {cluster}")
-<<<<<<< HEAD
 
         # separate the array into the CNVs associated with a cluster and the rest
         cl_cnv = cnv_array[cl_labels[cluster_key] == cluster]
@@ -229,12 +174,7 @@
         for col in cl_cnv:
             # check at least one value is different to input into the test to avoid ValueError, if not
             # then there are no significant differences
-=======
-        cl_cnv = cnv_array[cl_labels[cluster_key] == cluster]
-        rest_cnv = cnv_array[cl_labels[cluster_key] != cluster]
-
-        for col in cl_cnv:
->>>>>>> f0db841e
+
             if len(set(cnv_array[col].ravel())) <= 1:
                 pval = 1
                 pgain = np.nan
@@ -259,12 +199,10 @@
             all_results[str(cluster) + "_rest_gains"].append(rgain)
             all_results[str(cluster) + "_rest_losses"].append(rloss)
 
-<<<<<<< HEAD
         # get the number of batches/patients with at least one cell that shows a gain/loss in the region
         # if calling with subclones, this will be very robust, if calling on a cell level
         # this number might be higher because of noise (as one cell is sufficient for a patient to be counted)
-=======
->>>>>>> f0db841e
+
         gain_pp = pd.concat([cl_cnv[cl_cnv >= 0].fillna(0), cl_labels[batch_key]], axis=1).groupby(batch_key).sum() > 0
         gain_pp = list(gain_pp.sum().ravel())
         loss_pp = pd.concat([cl_cnv[cl_cnv <= 0].fillna(0), cl_labels[batch_key]], axis=1).groupby(batch_key).sum() < 0
@@ -384,7 +322,7 @@
     subclonal: bool = True,
     batch_key: str = "batch",
 ) -> pd.DataFrame:
-<<<<<<< HEAD
+
     """Main function of the differential CNV module. This function is adapted to an anndata object
     as preprocessed by our preprocessing module. If computing differential CNVs on a user-provided
     object, the function `find_differential_cnv_precomputed` is used
@@ -431,9 +369,7 @@
         was not preprocessed using our preprocessing module
     """
     # either perform subclonal smoothing or just di
-=======
-
->>>>>>> f0db841e
+
     if subclonal:
         cnv_array = get_subclonal_cnv(data=data, cnv_key="X_cnv", subclonal_key="subclonal")
     else:
@@ -463,7 +399,7 @@
     correction: bool = True,
     batch_key: str = "batch",
 ) -> pd.DataFrame:
-<<<<<<< HEAD
+
     """Equivalent of the `find_differential_cnv` function if no anndata object used for the rest of the
         analysis was not precomputed using our preprocessing module
 
@@ -496,9 +432,7 @@
         `find_differential_cnv_precomputed`, the equivalent function if the anndata object provided
         was not preprocessed using our preprocessing module
     """
-=======
-
->>>>>>> f0db841e
+
     diffCNVs = get_diff_cnv(
         cnv_array=cnv_array,
         cl_labels=cl_labels,
