--- conflicted
+++ resolved
@@ -420,19 +420,12 @@
     threshold_pat_specific: float = 0.9,
     n_clusters: Optional[int] = None,
     fixed_k: bool = False,
-<<<<<<< HEAD
-    linkage: _LINKAGE_TYPE = "average",
-    kmax: int = 10,
-    remove_weak: bool = True,
-    dgex_method: _Method = "t-test_overestim_var",
-    cluster_method: _CLUSTER_TYPE = "agglomerative",
-=======
     linkage: str = "average",
     kmax: int = 10,
     remove_weak: bool = True,
     dgex_method: _Method = "t-test_overestim_var",
     cluster_method: str = "agglomerative",
->>>>>>> a123c633
+
     threshold_fct: Optional[Callable] = None,
     plot: bool = False,
 ) -> Tuple[np.ndarray, np.ndarray, np.ndarray, np.ndarray, Dict[str, List[str]], pd.DataFrame, pd.DataFrame]:
