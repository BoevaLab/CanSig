<<<<<<< HEAD
import logging

=======
>>>>>>> befe2f2d
import argparse
import logging
import pathlib
from typing import Optional, Literal  # pytype: disable=not-supported-yet

import anndata  # pytype: disable=import-error
import pandas as pd  # pytype: disable=import-error

<<<<<<< HEAD
import cansig.cluster.api as cluster
import cansig.filesys as fs
import cansig.gsea as gsea
import cansig.logger as clogger
import cansig.plotting.plotting as plotting
=======
import cansig.cluster.api as cluster  # pytype: disable=import-error
import cansig.cnvanalysis.differentialcnvs as cnv  # pytype: disable=import-error
import cansig.filesys as fs  # pytype: disable=import-error
import cansig.gsea as gsea  # pytype: disable=import-error
import cansig.logger as clogger  # pytype: disable=import-error
import cansig.plotting.plotting as plotting  # pytype: disable=import-error
>>>>>>> befe2f2d

LOGGER = logging.getLogger(__name__)

OUTPUT_BASE_PATH = pathlib.Path("outputs/postprocessing")


def parse_args():
    parser = argparse.ArgumentParser()
    parser.add_argument("data", type=pathlib.Path, help="The path to the original anndata object.")
    parser.add_argument("latents", type=pathlib.Path, help="The path to the directory with integration results.")
    parser.add_argument("--clusters", type=int, help="The number of clusters.", default=5)
    parser.add_argument("--random-seed", type=int, help="Random seed used for clustering.", default=0)
    parser.add_argument(
        "--output",
        type=pathlib.Path,
        help="Output directory.",
        default=OUTPUT_BASE_PATH / fs.get_directory_name(),
    )
    parser.add_argument(
        "--dgex-method",
        type=str,
        default="t-test",
        choices=["logreg", "t-test", "wilcoxon", "t-test_overestim_var"],
        help="Method used to perform the differential gene expression analysis",
    )
    parser.add_argument(
        "--dim-reduction",
        type=str,
        choices=["umap", "pca", "both"],
        help="The type of dimensionality reduction method used to plot the latent space",
        default="pca",
    )
    parser.add_argument(
        "--sigcols",
        nargs="+",
        help="a list containing the name of the columns containing the signatures to plot as scatter plot",
        default=None,
    )
    parser.add_argument(
        "--disable-plots",
        action="store_true",
        help="a flag used when the user does not want plotting done",
    )
    parser.add_argument(
        "--disable-signatures",
        action="store_true",
        help="a flag used when the user does not want the signatures to be saved",
    )
    parser.add_argument(
        "--log",
        type=str,
        help="Generated log file.",
        default="postprocessing.log",
    )

    args = parser.parse_args()
    return args


def postprocess(
    data_path: pathlib.Path,
    latents_dir: pathlib.Path,
    output_dir: pathlib.Path,
    cluster_config: cluster.LeidenNClusterConfig,
    gsea_config: gsea.GeneExpressionConfig,
    plotting_config: plotting.ScatterPlotConfig,
    plot: bool,
    savesig: bool,
) -> bool:
    """Main function of the postprocessing module. Will perform all steps of postprocessing ie:
        - perform clustering with a specific amount of clusters
        - by default (optional) plot the latent representations colored according to batch ID, cluster
            label and optionally known precomputed signatures
        - by default (optional) save the results of the differential gene expression analysis

    Args:
        data_path: path to where the .h5ad data is stored (see cansig._preprocessing for more
            details on the format)
        latents_dir: path to the directory containig the results of the integration step
            performed on the same data as indicated in the data_path, using our
            integration module (see cansig.run.integration for more details)
        output_dir: path to the postprocessing directory to save the results
        cluster_config: configuration to run clustering (see cansig.cluster for more details)
        gsea_config: configuration to run GSEA (see cansig.gsea for more details)
        plotting_config: configuration for plotting (see cansig.plotting for more details)
        plot: whether to produce & save the plots or not
        savesig: whether to save the results of the differential gene expression analysis

    Returns:
        A boolean that verifies the directory is not corrupted

    Note:
        This function saves a number of analyses in the output_dir:
            - settings for clustering
            - cluster labels
            - settings for GSEA
            - (by default) scatter plot of the latent space
            - (by default) differential gene expression results
    """
    # Create the output directory
    output_dir = fs.PostprocessingDir(path=output_dir, create=True)

    # Copy the model settings
    model_dir = fs.IntegrationDir(latents_dir, create=False)
    output_dir.integration_settings.write_text(model_dir.integration_settings.read_text())

    # *** Clustering ***
    # Set up and save clustering settings
    fs.save_settings(settings=cluster_config, path=output_dir.cluster_settings)

    # Run the clustering algorithm
    representations = fs.read_latent_representations(model_dir.latent_representations)
    clustering_algorithm = cluster.LeidenNCluster(cluster_config)
    labels = clustering_algorithm.fit_predict(representations.values)
    labels = pd.Series(labels, dtype="category", index=representations.index)
    # Save the cluster labels
    fs.save_cluster_labels(labels=labels, path=output_dir.cluster_labels)

    # *** Gene Set Enrichment Analysis ***
    # Set up and save GSEA settings
    fs.save_settings(settings=gsea_config, path=output_dir.gsea_settings)

    # Read the anndata and add the cluster labels
    # TODO(Pawel, Florian, Josephine): Apply preprocessing, e.g., selecting HVGs?
    #  Or maybe this should be in the GEX object?
    adata = anndata.read_h5ad(data_path)
    cluster_col = "new-cluster-column"
    adata = adata[labels.index, :].copy()
    adata.obs[cluster_col] = labels

    # *** Plotting ***
    # by default, plotting is activated with PCA (plot=True), can be disabled by the user
    if plot:
        scatter = plotting.ScatterPlot(plotting_config)
        fig = scatter.plot_scatter(adata=adata, representations=representations)
        scatter.save_fig(fig, output_file=output_dir.scatter_output)

    # Find the signatures
    gex_object = gsea.gex_factory(cluster_name=cluster_col, config=gsea_config)

    gene_ranks = gex_object.diff_gex(adata)

    # *** Signature saving and scoring ***
    # by default, all de novo found signatures are saved as the result of the differential gene expression
    # and the signatures are scored an all cells using n_genes_sig top positively diff expressed genes
    if savesig:
        output_dir.make_sig_dir()
        gsea.save_signatures(diff_genes=gene_ranks, res_dir=output_dir.signature_output)

    return output_dir.valid()


def main(args):
    clogger.configure_logging(args.log)
    LOGGER.info("Starting a postprocessing run...")

    postprocess(
        data_path=args.data,
        latents_dir=args.latents,
        output_dir=args.output,
        gsea_config=gsea.GeneExpressionConfig(),
        cluster_config=cluster.LeidenNClusterConfig(clusters=args.clusters, random_state=args.random_seed),
        plotting_config=plotting.ScatterPlotConfig(
            batch_column=args.batch, dim_red=args.dim_reduction, signature_columns=args.sigcols
        ),
        plot=(not args.disable_plots),
        savesig=(not args.disable_signatures),
    )

    LOGGER.info(f"Postproccessing run finished. The generated output is in {args.output}.")


if __name__ == "__main__":
    main(parse_args())<|MERGE_RESOLUTION|>--- conflicted
+++ resolved
@@ -1,8 +1,4 @@
-<<<<<<< HEAD
-import logging
 
-=======
->>>>>>> befe2f2d
 import argparse
 import logging
 import pathlib
@@ -11,20 +7,12 @@
 import anndata  # pytype: disable=import-error
 import pandas as pd  # pytype: disable=import-error
 
-<<<<<<< HEAD
-import cansig.cluster.api as cluster
-import cansig.filesys as fs
-import cansig.gsea as gsea
-import cansig.logger as clogger
-import cansig.plotting.plotting as plotting
-=======
-import cansig.cluster.api as cluster  # pytype: disable=import-error
-import cansig.cnvanalysis.differentialcnvs as cnv  # pytype: disable=import-error
-import cansig.filesys as fs  # pytype: disable=import-error
-import cansig.gsea as gsea  # pytype: disable=import-error
-import cansig.logger as clogger  # pytype: disable=import-error
-import cansig.plotting.plotting as plotting  # pytype: disable=import-error
->>>>>>> befe2f2d
+import cansig.cluster.api as cluster # pytype: disable=import-error
+import cansig.filesys as fs # pytype: disable=import-error
+import cansig.gsea as gsea # pytype: disable=import-error
+import cansig.logger as clogger # pytype: disable=import-error
+import cansig.plotting.plotting as plotting # pytype: disable=import-error
+
 
 LOGGER = logging.getLogger(__name__)
 
